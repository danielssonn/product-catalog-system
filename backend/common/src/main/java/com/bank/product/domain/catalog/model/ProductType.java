package com.bank.product.domain.catalog.model;

/**
<<<<<<< HEAD
 * @deprecated This enum has been replaced with data-driven product type management.
 * Product types are now stored in the 'product_types' MongoDB collection.
 * Use ProductTypeDefinition and ProductTypeValidator instead.
 *
 * This enum is kept for reference documentation only and will be removed in a future release.
 *
 * Migration: Product type is now a String field referencing ProductTypeDefinition.typeCode
 */
@Deprecated(since = "1.1.0", forRemoval = true)
=======
 * Product types supported by the catalog system.
 * Includes both account types and payment processing services.
 */
>>>>>>> 08c00334
public enum ProductType {
    // Account Products
    CHECKING_ACCOUNT,
    SAVINGS_ACCOUNT,
    MONEY_MARKET_ACCOUNT,
    CERTIFICATE_OF_DEPOSIT,
    CREDIT_CARD,
    PERSONAL_LOAN,
    MORTGAGE,
    BUSINESS_ACCOUNT,
    INVESTMENT_ACCOUNT,
    CASH_MANAGEMENT,
    TREASURY_SERVICE,

    // Payment Processing Products
    ACH_TRANSFER,
    WIRE_TRANSFER,
    REAL_TIME_PAYMENT,
    P2P_PAYMENT,
    BILL_PAYMENT,
    CARD_PAYMENT,

    OTHER
}<|MERGE_RESOLUTION|>--- conflicted
+++ resolved
@@ -1,7 +1,9 @@
 package com.bank.product.domain.catalog.model;
 
 /**
-<<<<<<< HEAD
+ * Product types supported by the catalog system.
+ * Includes both account types and payment processing services.
+ *
  * @deprecated This enum has been replaced with data-driven product type management.
  * Product types are now stored in the 'product_types' MongoDB collection.
  * Use ProductTypeDefinition and ProductTypeValidator instead.
@@ -11,11 +13,6 @@
  * Migration: Product type is now a String field referencing ProductTypeDefinition.typeCode
  */
 @Deprecated(since = "1.1.0", forRemoval = true)
-=======
- * Product types supported by the catalog system.
- * Includes both account types and payment processing services.
- */
->>>>>>> 08c00334
 public enum ProductType {
     // Account Products
     CHECKING_ACCOUNT,
