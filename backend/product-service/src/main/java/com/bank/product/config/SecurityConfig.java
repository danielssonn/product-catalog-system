package com.bank.product.config;

import com.bank.product.service.MongoUserDetailsService;
import lombok.RequiredArgsConstructor;
import org.springframework.context.annotation.Bean;
import org.springframework.context.annotation.Configuration;
import org.springframework.security.authentication.AuthenticationManager;
import org.springframework.security.authentication.dao.DaoAuthenticationProvider;
import org.springframework.security.config.annotation.authentication.configuration.AuthenticationConfiguration;
import org.springframework.security.config.annotation.web.builders.HttpSecurity;
import org.springframework.security.config.annotation.web.configuration.EnableWebSecurity;
import org.springframework.security.config.http.SessionCreationPolicy;
import org.springframework.security.crypto.bcrypt.BCryptPasswordEncoder;
import org.springframework.security.crypto.password.PasswordEncoder;
import org.springframework.security.web.SecurityFilterChain;

@Configuration
@EnableWebSecurity
@RequiredArgsConstructor
public class SecurityConfig {

    private final MongoUserDetailsService userDetailsService;

    @Bean
    public SecurityFilterChain securityFilterChain(HttpSecurity http) throws Exception {
        http
            .csrf(csrf -> csrf.disable())
            .authorizeHttpRequests(auth -> auth
<<<<<<< HEAD
                // Public endpoints
                .requestMatchers("/actuator/health").permitAll()

                // Admin-only endpoints (product type and catalog management)
                .requestMatchers("/api/v1/admin/**").hasRole("ADMIN")

                // Regular authenticated endpoints
=======
                .requestMatchers("/actuator/health", "/actuator/info").permitAll()
>>>>>>> 08c00334
                .requestMatchers("/api/v1/**").authenticated()

                // All other requests require authentication
                .anyRequest().authenticated()
            )
            .httpBasic(basic -> {})
            .sessionManagement(session -> session
                .sessionCreationPolicy(SessionCreationPolicy.STATELESS)
            );

        return http.build();
    }

    @Bean
    public DaoAuthenticationProvider authenticationProvider() {
        DaoAuthenticationProvider authProvider = new DaoAuthenticationProvider();
        authProvider.setUserDetailsService(userDetailsService);
        authProvider.setPasswordEncoder(passwordEncoder());
        return authProvider;
    }

    @Bean
    public AuthenticationManager authenticationManager(AuthenticationConfiguration authConfig) throws Exception {
        return authConfig.getAuthenticationManager();
    }

    @Bean
    public PasswordEncoder passwordEncoder() {
        return new BCryptPasswordEncoder();
    }
}<|MERGE_RESOLUTION|>--- conflicted
+++ resolved
@@ -26,17 +26,13 @@
         http
             .csrf(csrf -> csrf.disable())
             .authorizeHttpRequests(auth -> auth
-<<<<<<< HEAD
                 // Public endpoints
-                .requestMatchers("/actuator/health").permitAll()
+                .requestMatchers("/actuator/health", "/actuator/info").permitAll()
 
                 // Admin-only endpoints (product type and catalog management)
                 .requestMatchers("/api/v1/admin/**").hasRole("ADMIN")
 
                 // Regular authenticated endpoints
-=======
-                .requestMatchers("/actuator/health", "/actuator/info").permitAll()
->>>>>>> 08c00334
                 .requestMatchers("/api/v1/**").authenticated()
 
                 // All other requests require authentication
