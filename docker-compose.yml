--- conflicted
+++ resolved
@@ -751,11 +751,8 @@
       PRODUCT_SERVICE_URL: http://product-service:8081
       WORKFLOW_SERVICE_URL: http://workflow-service:8089
       PARTY_SERVICE_URL: http://party-service:8083
-<<<<<<< HEAD
       AUTH_SERVICE_URL: http://auth-service:8097
-=======
       MOCK_CORE_API_URL: http://mock-core-api:3000
->>>>>>> 2335b4a5
       LOG_LEVEL_APP: INFO
       LOG_LEVEL_GATEWAY: INFO
       CORS_ALLOWED_ORIGINS: http://localhost:4200,http://localhost:3000
@@ -779,12 +776,8 @@
 
 volumes:
   mongodb_data:
-<<<<<<< HEAD
   party_neo4j_data:
   party_neo4j_logs:
   temporal_postgres_data:
-=======
-  temporal_postgres_data:
   party_neo4j_data:
-  party_neo4j_logs:
->>>>>>> 2335b4a5
+  party_neo4j_logs: